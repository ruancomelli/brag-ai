FROM python:3.12-slim

WORKDIR /app

# Install necessary dependencies
RUN apt-get update && \
    apt-get install -y --no-install-recommends git dos2unix && \
    apt-get clean && \
    rm -rf /var/lib/apt/lists/*

<<<<<<< HEAD
# Install uv package manager
RUN pip install --no-cache-dir uv==0.6.6
=======
# Install uv package manager (pinned version for reproducible builds)
RUN pip install --no-cache-dir uv==1.0.0
>>>>>>> d9d9e771

# Copy project files
COPY . .

# Fix line endings in scripts
# RUN find ./scripts -type f -name "*.sh" -exec dos2unix {} \;

# Install dependencies
RUN uv sync

# Add the virtual environment's bin directory to PATH
ENV PATH="/app/.venv/bin:$PATH"

# Set placeholder environment variables (will be overridden at runtime)
ENV GITHUB_API_TOKEN=""
ENV OPENAI_API_KEY=""

# Configure entrypoint
ENTRYPOINT ["brag"]
CMD ["--help"]<|MERGE_RESOLUTION|>--- conflicted
+++ resolved
@@ -8,19 +8,14 @@
     apt-get clean && \
     rm -rf /var/lib/apt/lists/*
 
-<<<<<<< HEAD
 # Install uv package manager
 RUN pip install --no-cache-dir uv==0.6.6
-=======
-# Install uv package manager (pinned version for reproducible builds)
-RUN pip install --no-cache-dir uv==1.0.0
->>>>>>> d9d9e771
 
 # Copy project files
 COPY . .
 
 # Fix line endings in scripts
-# RUN find ./scripts -type f -name "*.sh" -exec dos2unix {} \;
+RUN find ./scripts -type f -name "*.sh" -exec dos2unix {} \;
 
 # Install dependencies
 RUN uv sync
